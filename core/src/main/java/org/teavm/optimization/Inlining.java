--- conflicted
+++ resolved
@@ -197,22 +197,12 @@
             tryCatchCopy.setHandler(target.getProgram().basicBlockAt(handler));
             target.getTryCatchBlocks().add(tryCatchCopy);
 
-<<<<<<< HEAD
-        for (TryCatchJoint joint : source.getTryCatchJoints()) {
-            TryCatchJoint jointCopy = new TryCatchJoint();
-            jointCopy.setReceiver(joint.getReceiver());
-            jointCopy.getSourceVariables().addAll(joint.getSourceVariables());
-            int sourceIndex = joint.getSource().getIndex();
-            jointCopy.setSource(target.getProgram().basicBlockAt(sourceIndex));
-            target.getTryCatchJoints().add(jointCopy);
-=======
             for (TryCatchJoint joint : tryCatch.getJoints()) {
                 TryCatchJoint jointCopy = new TryCatchJoint();
                 jointCopy.setReceiver(joint.getReceiver());
                 jointCopy.getSourceVariables().addAll(joint.getSourceVariables());
                 tryCatchCopy.getJoints().add(joint);
             }
->>>>>>> 9fe765a2
         }
     }
 
